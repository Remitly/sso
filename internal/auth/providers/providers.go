--- conflicted
+++ resolved
@@ -26,11 +26,7 @@
 
 const (
 	// AzureProviderName identifies the Azure AD v2 provider
-<<<<<<< HEAD
-	AzureProviderName = "azure"
-=======
 	AzureProviderName = "azure_v2"
->>>>>>> e67f1a6c
 	// GoogleProviderName identifies the Google provider
 	GoogleProviderName = "google"
 	// OIDCProviderName identifies the OpenID Connect provider
