--- conflicted
+++ resolved
@@ -23,11 +23,7 @@
 
 var (
 	// This is a compile-time check to make sure our types correctly implement the interface:
-<<<<<<< HEAD
-	// https://medium.com/@matryer/golang-tip-compile-time-checks-to-ensure-your-type-satisfies-an-interface-c167afed3aae
-=======
 	// https://medium.com/@matryer/c167afed3aae
->>>>>>> e67f1a6c
 	_ Provider = &GoogleProvider{}
 )
 
@@ -51,13 +47,9 @@
 		}
 	}
 
-<<<<<<< HEAD
-	p.ProviderName = "Google"
-=======
 	if p.ProviderName == "" {
 		p.ProviderName = "Google"
 	}
->>>>>>> e67f1a6c
 	if p.SignInURL.String() == "" {
 		p.SignInURL = &url.URL{Scheme: "https",
 			Host: "accounts.google.com",
