--- conflicted
+++ resolved
@@ -62,16 +62,7 @@
 // SetStatsdClient calls the provider's SetStatsdClient function.
 func (p *SingleFlightProvider) SetStatsdClient(StatsdClient *statsd.Client) {
 	p.StatsdClient = StatsdClient
-<<<<<<< HEAD
-	switch v := p.provider.(type) {
-	case *AzureV2Provider:
-		v.SetStatsdClient(StatsdClient)
-	case *GoogleProvider:
-		v.SetStatsdClient(StatsdClient)
-	}
-=======
 	p.provider.SetStatsdClient(StatsdClient)
->>>>>>> 5819e69e
 }
 
 // Data returns the provider data
