--- conflicted
+++ resolved
@@ -44,11 +44,6 @@
 			SetRedirectURL(config.ServerConfig, idpSlug),
 		}
 
-<<<<<<< HEAD
-		fmt.Printf("sc:\n %+v\n", config.SessionConfig)
-
-=======
->>>>>>> f8a9efd3
 		if config.SessionConfig.RedisConfig.Enabled() {
 			opts = append(opts, SetRedisStore(config.SessionConfig, idpSlug))
 		} else {
