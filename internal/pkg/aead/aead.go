--- conflicted
+++ resolved
@@ -99,11 +99,7 @@
 		return "", err
 	}
 
-<<<<<<< HEAD
-	// gzip the bytes
-=======
 	// gunzip the bytes
->>>>>>> b12c1b4b
 	var jsonBuffer bytes.Buffer
 	w := gzip.NewWriter(&jsonBuffer)
 	w.Write(plaintext)
@@ -136,18 +132,12 @@
 		return err
 	}
 
-<<<<<<< HEAD
-	// gunzip the bytes
-	var jsonBuffer bytes.Buffer
-	r, err := gzip.NewReader(bytes.NewBuffer(plaintext))
-=======
 	// gzip the bytes
 	var jsonBuffer bytes.Buffer
 	r, err := gzip.NewReader(bytes.NewBuffer(plaintext))
 	if err != nil {
 		return err
 	}
->>>>>>> b12c1b4b
 	io.Copy(&jsonBuffer, r)
 
 	// unmarshal bytes
